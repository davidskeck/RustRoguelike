use std::default::Default;

use oorandom::Rand32;

use serde::{Serialize, Deserialize};

use roguelike_core::types::*;
use roguelike_core::config::*;
use roguelike_core::map::*;
<<<<<<< HEAD
use roguelike_core::messaging::MsgLog;
=======
use roguelike_core::messaging::{Msg, MsgLog};
use roguelike_core::movement::*;
>>>>>>> 3eab7569

use crate::actions;
use crate::actions::InputAction;
use crate::generation::*;
use crate::make_map::make_map;
use crate::step::step_logic;
use crate::input::*;
use crate::vault::*;


pub struct Game {
    pub config: Config,
    pub data: GameData,
    pub settings: GameSettings,
    pub msg_log: MsgLog,
    pub rng: Rand32,
    pub vaults: Vec<Vault>,
    pub input: Input,
}

impl Game {
    // TODO I think this can be simplified to return a Game directly
    pub fn new(seed: u64, config: Config) -> Result<Game, String> {
        let entities = Entities::new();
        let rng: Rand32 = Rand32::new(seed);

        let mut msg_log = MsgLog::new();

        let map = Map::empty();

        let mut data = GameData::new(map, entities);

        let player_id = make_player(&mut data.entities, &config, &mut msg_log);
        data.entities.pos[&player_id] = Pos::new(-1, -1);

        let vaults: Vec<Vault> = Vec::new();

        let state = Game {
            config,
            data,
            settings: GameSettings::new(0, false),
            msg_log,
            rng: rng,
            vaults,
            input: Input::new(),
        };

        return Ok(state);
    }

    pub fn load_vaults(&mut self, path: &str) {
        for entry in std::fs::read_dir(path).unwrap() {
            let entry = entry.unwrap();
            let path = entry.path();
            let vault_file_name = path.to_str().unwrap();
            if !vault_file_name.ends_with(".csv") {
                continue;
            }
            self.vaults.push(parse_vault(vault_file_name, &self.config));
        }
    }

    pub fn step_game(&mut self, input_action: InputAction, dt: f32) -> bool {
        self.settings.dt = dt;
        self.settings.time += dt;

        actions::handle_input_universal(input_action, self);

        // all input is handled by modifying settings and spawning messages
        actions::handle_input(input_action,
                              &self.data,
                              &mut self.settings,
                              &mut self.msg_log,
                              &self.config);

        if self.msg_log.messages.len() > 0 {
            let finished_level = step_logic(self);

<<<<<<< HEAD
            if finished_level {
                // NOTE this is not a very general way to handle ending a level.
=======
        if self.msg_log.messages.len() > 0 || action_result.turn != Action::NoAction {
            let finsished_level = step_logic(self, action_result.turn);
            if finsished_level {
>>>>>>> 3eab7569
                let player_id = self.data.find_by_name(EntityName::Player).unwrap();
                let key_id = self.data.is_in_inventory(player_id, Item::Key).expect("Won level without key!");
                self.data.entities.remove_item(player_id, key_id);

                self.settings.state = GameState::Playing;

                self.settings.level_num += 1;

                make_map(&self.config.map_load.clone(), self);
            }
        }

        /* Check for explored tiles */
        let player_id = self.data.find_by_name(EntityName::Player).unwrap();
        // TODO make this to a map function like 'explore_from_position'.
        for pos in self.data.map.get_all_pos() {
            let visible =
                self.data.is_in_fov(player_id, pos, &self.config) ||
                self.settings.god_mode;

            // careful not to set map if not needed- this will clear the fov cache
            if visible && !self.data.map[pos].explored {
                self.data.map[pos].explored = visible;
            }
        }

        return self.settings.state != GameState::Exit;
    }
}

#[derive(Clone, PartialEq, Serialize, Deserialize)]
pub struct GameSettings {
    pub turn_count: usize,
    pub god_mode: bool,
    pub map_type: MapGenType,
    pub state: GameState,
    pub overlay: bool,
    pub time: f32,
    pub dt: f32,
    pub render_map: bool,
    pub inventory_action: InventoryAction,
    pub level_num: usize,
    pub running: bool,
    pub cursor: Option<Pos>,
}

impl GameSettings {
    pub fn new(turn_count: usize, god_mode: bool) -> GameSettings {
        return GameSettings {
            turn_count,
            god_mode,
            map_type: MapGenType::Island,
            state: GameState::Playing,
            overlay: false,
            time: 0.0,
            dt: 0.0,
            render_map: true,
            inventory_action: InventoryAction::default(),
            level_num: 0,
            running: true,
            cursor: None,
        };
    }
}
<|MERGE_RESOLUTION|>--- conflicted
+++ resolved
@@ -7,12 +7,7 @@
 use roguelike_core::types::*;
 use roguelike_core::config::*;
 use roguelike_core::map::*;
-<<<<<<< HEAD
 use roguelike_core::messaging::MsgLog;
-=======
-use roguelike_core::messaging::{Msg, MsgLog};
-use roguelike_core::movement::*;
->>>>>>> 3eab7569
 
 use crate::actions;
 use crate::actions::InputAction;
@@ -91,14 +86,8 @@
         if self.msg_log.messages.len() > 0 {
             let finished_level = step_logic(self);
 
-<<<<<<< HEAD
             if finished_level {
                 // NOTE this is not a very general way to handle ending a level.
-=======
-        if self.msg_log.messages.len() > 0 || action_result.turn != Action::NoAction {
-            let finsished_level = step_logic(self, action_result.turn);
-            if finsished_level {
->>>>>>> 3eab7569
                 let player_id = self.data.find_by_name(EntityName::Player).unwrap();
                 let key_id = self.data.is_in_inventory(player_id, Item::Key).expect("Won level without key!");
                 self.data.entities.remove_item(player_id, key_id);
