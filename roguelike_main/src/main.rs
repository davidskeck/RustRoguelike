#![allow(dead_code)]
mod throttler;
mod render;
mod console;
mod display;
mod plat;

<<<<<<< HEAD
=======
//use std::env;
>>>>>>> 01a784f0
use std::fs;
use std::io::{BufRead, Write};
use std::time::{Duration, Instant};
use std::path::Path;
//use std::collections::hash_map::DefaultHasher;
//use std::hash::{Hash, Hasher};
use std::str::FromStr;

use sdl2::event::Event;
use sdl2::image::LoadTexture;
use sdl2::mouse::MouseButton;
use sdl2::keyboard::{Mod, Keycode};
use sdl2::render::{TextureCreator};
use sdl2::video::WindowContext;

<<<<<<< HEAD
=======
//use rand::prelude::*;

>>>>>>> 01a784f0
use walkdir::WalkDir;

use log::LevelFilter;
use simple_logging;
use logging_timer::timer;

use gumdrop::Options;

use roguelike_core::types::*;
use roguelike_core::config::Config;
use roguelike_core::constants::*;
use roguelike_core::movement::Direction;

use roguelike_engine::game::*;
use roguelike_engine::generation::*;
use roguelike_engine::actions::*;
use roguelike_engine::make_map::{make_map, read_map_xp};

use crate::throttler::*;
use crate::render::*;
//use crate::console::*;
use crate::display::*;
use crate::plat::*;


const CONFIG_NAME: &str = "config.yaml";
const LOG_LEVEL: LevelFilter = LevelFilter::Trace;


#[derive(Debug, Options)]
struct GameOptions {
    #[options(help = "replay from an input log file")]
    replay: Option<String>,

    #[options(help = "use a given seed for random number generation")]
    seed: Option<u64>,

    #[options(help = "display help text")]
    help: bool,
}


fn main() {
    //let args = env::args().collect::<Vec<String>>();

    let opts = GameOptions::parse_args_default_or_exit();

    let seed: u64 =
        if let Some(given_seed) = opts.seed {
            given_seed
        } else {
            1
            // could add string input as a seed generator
            // let mut hasher = DefaultHasher::new();
            // args[1].hash(&mut hasher);
            // hasher.finish()
        };

    // read in the recorded action log, if one is provided
    let mut starting_actions = Vec::new();
    if let Some(replay_file) = opts.replay {
        let file =
            std::fs::File::open(&replay_file).expect(&format!("Could not open replay file '{}'", &replay_file));
        for line in std::io::BufReader::new(file).lines() {
            if let Ok(action) = InputAction::from_str(&line.unwrap()) {
                starting_actions.push(action);
            }
        }
    }

    println!("Seed: {} (0x{:X})", seed, seed);

    simple_logging::log_to_file("game.log", LOG_LEVEL).unwrap();

    run(seed, starting_actions).unwrap();
}

pub fn run(seed: u64, starting_actions: Vec<InputAction>) -> Result<(), String> {
    // reverse the input log so we can pop actions off start-to-end
    let mut starting_actions = starting_actions.clone();
    starting_actions.reverse();

    let config = Config::from_file(CONFIG_NAME);
    let mut config_modified_time = fs::metadata(CONFIG_NAME).unwrap().modified().unwrap();

    /* Create SDL Context */
    let sdl_context = sdl2::init()?;
    let video = sdl_context.video()?;
    let window = video.window("Rust Roguelike", SCREEN_WIDTH, SCREEN_HEIGHT)
        .position_centered().build().map_err(|e| e.to_string())?;

    let canvas = window.into_canvas()
        .accelerated().build().map_err(|e| e.to_string())?;
    let texture_creator = canvas.texture_creator();

    let mut event_pump = sdl_context.event_pump()?;

    /* Setup FPS Throttling */
    let fps_throttler = Throttler::new(Duration::from_millis(1000 / config.rate as u64));

    /* Create Display Structures */
    let screen_sections =
        Plan::vert("screen", 0.80, Plan::zone("map"),
                   Plan::split_horiz(0.3, Plan::zone("inventory"),
                                          Plan::split_horiz(0.5, Plan::zone("player"),
                                                                 Plan::zone("info"))));

    let font_image = texture_creator.load_texture("resources/rexpaint16x16.png")
        .expect("Could not load texture!");

    let mut display_state =
        DisplayState::new(screen_sections, font_image, canvas);

    /* Load Textures */
    load_sprites(&texture_creator, &mut display_state);

    /* Action Log */
    let mut action_log = std::fs::File::create("action_log.txt").unwrap();

    let mut game = Game::new(seed, config.clone())?;

    make_map(&config.map_load, &mut game);

    make_mouse(&mut game.data.entities, &game.config, &mut game.msg_log);

    let mut frame_time = Instant::now();

    /* Main Game Loop */
    let mut running = true;
    while running {
        let _loop_timer = timer!("GAME_LOOP");

        let input_timer = timer!("INPUT");
        /* Handle Events */
        //game.key_input.clear();
        for event in event_pump.poll_iter() {
            match event {
                Event::Quit {..}=> {
                    running = false;
                }

                Event::KeyDown {keycode, keymod, ..} => {
                    if let Some(keycode) = keycode {
                        //game.key_input.push((KeyDirection::Down, keycode));
                        game.input_action =
                            keydown_to_action(keycode, keymod);
                    }
                }

                Event::KeyUp {keycode, keymod, ..} => {
                    if let Some(keycode) = keycode {
                        //game.key_input.push((KeyDirection::Up, keycode));
                        game.input_action =
                            keyup_to_action(keycode, keymod, game.settings.state);
                    }
                }

                Event::MouseMotion {x, y, ..} => {
                    game.mouse_state.x = x;
                    game.mouse_state.y = y;
                }

                Event::MouseButtonDown {mouse_btn, x, y, ..} => {
                    match mouse_btn {
                        MouseButton::Left => {
                            game.mouse_state.left_pressed = true;

                            // Find the region where the mouse click occurred.
                            // If the click is within the map, generate a map click event.
                            let in_map =
                                display_state.zones.iter()
                                                   .filter(|zone| zone.contains(x as usize, y as usize) &&
                                                                  zone.name == "map")
                                                   .next();

                            if let Some(map_zone) = in_map {
                                let map_loc = map_zone.within(x as usize, y as usize);
                                let map_cell = (((map_loc.0 as f32 / map_zone.width as f32) * (game.data.map.width() as f32)) as i32,
                                                ((map_loc.1 as f32 / map_zone.height as f32) * (game.data.map.height() as f32)) as i32);
                                game.input_action =
                                  InputAction::MapClick(Pos::new(map_loc.0 as i32, map_loc.1 as i32),
                                                        Pos::new(map_cell.0 as i32, map_cell.1 as i32));
                            }
                        }

                        MouseButton::Middle => {
                            game.mouse_state.middle_pressed = true;
                        }

                        MouseButton::Right => {
                            game.mouse_state.right_pressed = true;
                        }

                        _ => {
                        },
                    }
                }

                Event::MouseButtonUp {mouse_btn, ..} => {
                    match mouse_btn {
                        MouseButton::Left => {
                            game.mouse_state.left_pressed = false;
                        }

                        MouseButton::Middle => {
                            game.mouse_state.middle_pressed = false;
                        }

                        MouseButton::Right => {
                            game.mouse_state.right_pressed = false;
                        }

                        _ => {},
                    }
                }

                _ => {}
            }
        }
        drop(input_timer);

        // if there are starting actions to read, pop one off to play
        if let Some(action) = starting_actions.pop() {
            game.input_action = action;
        }

        /* Record Inputs to Log File */
        if game.input_action != InputAction::None &&
           game.input_action != InputAction::Exit {
            action_log.write(game.input_action.to_string().as_bytes()).unwrap();
            action_log.write("\n".as_bytes()).unwrap();
        }

        /* Step the Game Forward */
        let logic_timer = timer!("LOGIC");
        let dt = Instant::now().duration_since(frame_time);
        let game_result = game.step_game(dt.as_secs_f32());
        frame_time = Instant::now();
        drop(logic_timer);

        if game.settings.state == GameState::Win {
            dbg!("Won");
            display_state.clear_level_state();
        } else if game_result == GameResult::Stop || game.settings.exiting {
            running = false;
        }

        let display_timer = timer!("DISPLAY");
        // TODO consider moving this within an update function for the display system
        for msg in game.msg_log.turn_messages.iter() {
            display_state.process_message(*msg, &mut game.data, &game.config);
        }

        /* Draw the Game to the Screen */
        render_all(&mut display_state, &mut game)?;

        drop(display_timer);

        game.msg_log.clear();

        /* Reload map if configured to do so */
        let config_timer = timer!("CONFIG");
        if game.config.load_map_file_every_frame && Path::new("resources/map.xp").exists() {
            let player = game.data.find_player().unwrap();

            let map_file = format!("resources/{}", game.config.map_file);
            game.data.entities.clear();
            let player_pos = read_map_xp(&game.config, &mut game.data, &mut game.msg_log, &map_file);
            game.data.entities.set_pos(player, Pos::from(player_pos));
        }

        /* Reload Configuration */
        let current_config_modified_time = fs::metadata(CONFIG_NAME).unwrap().modified().unwrap();
        if current_config_modified_time != config_modified_time {
            config_modified_time = current_config_modified_time;
            game.config = Config::from_file(CONFIG_NAME);
        }
        drop(config_timer);

        /* Wait until the next tick to loop */
        let wait_timer = timer!("WAIT");
        fps_throttler.wait();
        drop(wait_timer);
    }

    return Ok(());
}

pub fn keyup_to_action(keycode: Keycode,
                       _keymods: Mod,
                       game_state: GameState) -> InputAction {
    let input_action: InputAction;

    match keycode {
        Keycode::Kp8 | Keycode::Num8 | Keycode::Up => {
            if game_state == GameState::Inventory ||
               game_state == GameState::SkillMenu {
                input_action = InputAction::SelectItem(8);
            } else {
                input_action = InputAction::Move(Direction::Up);
            }
        }

        Keycode::Kp6 | Keycode::Num6 | Keycode::Right => {
            if game_state == GameState::Inventory ||
               game_state == GameState::SkillMenu {
                input_action = InputAction::SelectItem(6);
            } else {
                input_action = InputAction::Move(Direction::Right);
            }
        }

        Keycode::Kp2 | Keycode::Num2 | Keycode::Down => {
            if game_state == GameState::Inventory ||
               game_state == GameState::SkillMenu {
                input_action = InputAction::SelectItem(2);
            } else {
                input_action = InputAction::Move(Direction::Down);
            }
        }

        Keycode::Kp4 | Keycode::Num4 | Keycode::Left => {
            if game_state == GameState::Inventory ||
               game_state == GameState::SkillMenu {
                input_action = InputAction::SelectItem(4);
            } else {
                input_action = InputAction::Move(Direction::Left);
            }
        }

        Keycode::Kp7 | Keycode::Num7 => {
            if game_state == GameState::Inventory ||
               game_state == GameState::SkillMenu {
                input_action = InputAction::SelectItem(7);
            } else {
                input_action = InputAction::Move(Direction::UpLeft);
            }
        }

        Keycode::Kp9 | Keycode::Num9 => {
            if game_state == GameState::Inventory ||
               game_state == GameState::SkillMenu {
                input_action = InputAction::SelectItem(9);
            } else {
                input_action = InputAction::Move(Direction::UpRight);
            }
        }

        Keycode::Kp3 | Keycode::Num3 => {
            if game_state == GameState::Inventory ||
               game_state == GameState::SkillMenu {
                input_action = InputAction::SelectItem(3);
            } else {
                input_action = InputAction::Move(Direction::DownRight);
            }
        }

        Keycode::Kp1 | Keycode::Num1 => {
            if game_state == GameState::Inventory ||
               game_state == GameState::SkillMenu {
                input_action = InputAction::SelectItem(1);
            } else {
                input_action = InputAction::Move(Direction::DownLeft);
            }
        }

        Keycode::Kp5 | Keycode::Num5 | Keycode::Kp0 | Keycode::Num0 => {
            if game_state == GameState::Inventory ||
               game_state == GameState::SkillMenu {
                input_action = InputAction::SelectItem(0);
            } else {
                input_action = InputAction::Pass;
            }
        }

        Keycode::Return => {
            input_action = InputAction::None;
        }

        Keycode::A => {
            input_action = InputAction::Interact;
        }

        Keycode::Q => {
            input_action = InputAction::Exit;
        }

        Keycode::G => {
            input_action = InputAction::Pickup;
        }

        Keycode::D => {
            input_action = InputAction::DropItem;
        }

        Keycode::I => {
            input_action = InputAction::Inventory;
        }

        Keycode::Y => {
            input_action = InputAction::Yell;
        }

        Keycode::V => {
            input_action = InputAction::ExploreAll;
        }

        Keycode::Escape => {
            input_action = InputAction::Esc;
        }

        Keycode::Tab => {
            input_action = InputAction::SwapPrimaryItem;
        }

        Keycode::T => {
            input_action = InputAction::GodMode;
        }

        Keycode::X => {
            input_action = InputAction::IncreaseMoveMode;
        }

        Keycode::Z => {
            input_action = InputAction::DecreaseMoveMode;
        }

        Keycode::Space => {
            input_action = InputAction::OverlayOff;
        }

        Keycode::S => {
            input_action = InputAction::SkillMenu;
        }

        Keycode::Backquote => {
            input_action = InputAction::ToggleConsole;
        }

        Keycode::U => {
            input_action = InputAction::UseItem;
        }

        _ => {
            input_action = InputAction::None;
        }
    }

    return input_action;
}

pub fn keydown_to_action(keycode: Keycode,
                         _keymods: Mod) -> InputAction {
    let input_action: InputAction;

    match keycode {
        Keycode::Space => {
            input_action = InputAction::OverlayOn;
        }

        _ => {
            input_action = InputAction::None;
        }
    }

    return input_action;
}

fn load_sprites(texture_creator: &TextureCreator<WindowContext>, display_state: &mut DisplayState) {
    load_sprite(texture_creator, display_state, "animations/player/Player_Idle.png", "player_idle", 1);
    load_sprite(texture_creator, display_state, "animations/player/player_attack.png", "player_attack", 1);
    load_sprite(texture_creator, display_state, "animations/player/player_attack_Hammer.png", "player_attack_hammer", 1);
    load_sprite(texture_creator, display_state, "animations/player/player_attack_Dagger.png", "player_attack_dagger", 1);
    load_sprite(texture_creator, display_state, "animations/player/Player_Idle_Dagger.png", "player_idle_dagger", 1);
    load_sprite(texture_creator, display_state, "animations/player/Player_Idle_Hammer.png", "player_idle_hammer", 1);
    load_sprite(texture_creator, display_state, "animations/player/Player_Idle_Shield.png", "player_idle_shield", 1);
    load_sprite(texture_creator, display_state, "animations/player/player_vault.png", "player_vault", 1);
    load_sprite(texture_creator, display_state, "animations/player/player_wallkick.png", "player_wall_kick", 1);
    load_sprite(texture_creator, display_state, "animations/monster1/Gol_Idle.png", "gol_idle", 1);
    load_sprite(texture_creator, display_state, "animations/monster1/Gol_Die.png", "gol_die", 1);
    load_sprite(texture_creator, display_state, "animations/monster3/Elf_Idle.png", "elf_idle", 1);
    load_sprite(texture_creator, display_state, "animations/traps/DamageTrap.png", "spikes", 1);
    load_sprite(texture_creator, display_state, "resources/rexpaint16x16.png", "font", 16);
    load_sprite(texture_creator, display_state, "animations/traps/McMuffin.png", "key", 1);

    for entry in WalkDir::new("animations/autoload/") {
        let entry = entry.unwrap();
        let path = entry.path();
        let file_name = entry.file_name().to_string_lossy().to_string();
        if let Ok(metadata) = entry.metadata() {
            if metadata.is_file() && file_name.ends_with("png") {
                let sprite =
                    texture_creator.load_texture(path).expect("Could not load texture!");

                display_state.add_sprite(SpriteSheet::new(file_name, sprite, 1));
            }
        }
    }
}

fn load_sprite(texture_creator: &TextureCreator<WindowContext>,
               display_state: &mut DisplayState,
               path: &str,
               sprite_name: &str,
               rows: usize) {
    let texture = texture_creator.load_texture(path).expect("Could not load texture!");
    display_state.add_sprite(SpriteSheet::new(sprite_name.to_string(), texture, rows));
}
<|MERGE_RESOLUTION|>--- conflicted
+++ resolved
@@ -5,10 +5,6 @@
 mod display;
 mod plat;
 
-<<<<<<< HEAD
-=======
-//use std::env;
->>>>>>> 01a784f0
 use std::fs;
 use std::io::{BufRead, Write};
 use std::time::{Duration, Instant};
@@ -24,11 +20,6 @@
 use sdl2::render::{TextureCreator};
 use sdl2::video::WindowContext;
 
-<<<<<<< HEAD
-=======
-//use rand::prelude::*;
-
->>>>>>> 01a784f0
 use walkdir::WalkDir;
 
 use log::LevelFilter;
