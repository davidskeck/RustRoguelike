use std::cmp::Ordering;

use oorandom::Rand32;

use sdl2::render::{BlendMode, WindowCanvas};
use sdl2::rect::Rect;
use sdl2::pixels::{Color as Sdl2Color};

use roguelike_core::types::*;
use roguelike_core::map::*;
use roguelike_core::constants::*;
use roguelike_core::movement::*;
use roguelike_core::config::*;
use roguelike_core::animation::{Sprite, Effect, Animation, AnimKey};
use roguelike_core::utils::{item_primary_at, distance, move_towards, lerp_color, sub_pos, reach_by_mode, map_fill_metric};
use roguelike_core::perlin::Perlin;
use roguelike_core::line::line;

use roguelike_engine::game::*;

use crate::display::*;


// 10ms to display on last check
pub fn render_all(display: &mut Display, game: &mut Game)  -> Result<(), String> {
    display.targets.canvas_panel.target.set_draw_color(Sdl2Color::RGB(0, 0, 0));
    display.targets.canvas_panel.target.clear();

    display.state.update_animations(game.settings.dt);

    /* Split Screen Into Sections */
    let map_rect = display.targets.canvas_panel.get_rect_from_area(&display.targets.map_area);

    /* Draw Background */
    render_background(display, game);

    /* Draw Map */
    render_panels(display, game, map_rect);

    /* Paste Panels on Screen */
    let map_size = game.data.map.size();
    render_screen(&mut display.targets, map_size, map_rect);

    /* Draw Menus */
    render_menus(display, game);

    Ok(())
}


fn render_panels(display: &mut Display, game: &mut Game, _map_rect: Rect) {
    /* Determine Mouse Position */
    /* Removed in favor of the cursor
    let mut mouse_map_pos = None;
    if let Some(mouse_id) = game.data.find_by_name(EntityName::Mouse) {
        let mouse_pos = (display.mouse_state.x, display.mouse_state.y);
        if let Some(mouse_cell) = cell_within_rect(map_rect, game.data.map.size(), mouse_pos) {
            // NOTE this should be done as an action MapClick
            game.data.entities.set_xy(mouse_id, mouse_cell.0 as i32, mouse_cell.1 as i32);
            mouse_map_pos = Some(Pos::new(mouse_cell.0 as i32, mouse_cell.1 as i32));
        }
    }
    let mouse_map_pos = mouse_map_pos;
    */

    let mouse_map_pos = game.settings.cursor;

    let canvas = &mut display.targets.canvas_panel.target;
    let display_state = &mut display.state;

    if game.settings.render_map {
        let background = &mut display.targets.background_panel;
        let panel = background.unit();

        canvas.with_texture_canvas(&mut display.targets.map_panel.target, |canvas| {
            canvas.set_draw_color(Sdl2Color::RGB(0, 0, 0));
            canvas.clear();

            canvas.copy(&background.target, None, None).unwrap();

            let mut panel = panel.with_target(canvas);
            render_map(&mut panel, display_state, game);
            render_entities(&mut panel, display_state, game);
            render_impressions(&mut panel, display_state, game);
            render_effects(&mut panel, display_state, game);
            render_overlays(&mut panel, display_state, game, mouse_map_pos);
        }).unwrap();
    }

    /* Draw Player Info */
    {
        let player_panel = &mut display.targets.player_panel;
        let panel = player_panel.unit();

        canvas.with_texture_canvas(&mut display.targets.player_panel.target, |canvas| {
            let mut panel = panel.with_target(canvas);
            render_player_info(&mut panel, display_state, game);
        }).unwrap();
    }

    /* Draw Inventory */
    {
        let inventory_panel = &mut display.targets.inventory_panel;
        let panel = inventory_panel.unit();

        canvas.with_texture_canvas(&mut display.targets.inventory_panel.target, |canvas| {
            let mut panel = panel.with_target(canvas);
            render_inventory(&mut panel, display_state, game);
        }).unwrap();
    }

    /* Draw Game Info */
    {
        let info_panel = &mut display.targets.info_panel;
        let panel = info_panel.unit();

        canvas.with_texture_canvas(&mut display.targets.info_panel.target, |canvas| {
            let mut panel = panel.with_target(canvas);
            render_info(&mut panel, display_state, game, mouse_map_pos);
        }).unwrap();
    }
}


fn render_screen(targets: &mut DisplayTargets, map_size: (i32, i32), map_rect: Rect) {
    // TODO just make the map panel the right size in the first place
    // and re-create it when the map changes.
    let src = targets.map_panel.get_rect_up_left(map_size.0 as usize, map_size.1 as usize);
    targets.canvas_panel.target.copy(&targets.map_panel.target, src, map_rect).unwrap();

    /* Draw Inventory Panel */
    let dst = targets.canvas_panel.get_rect_within(&targets.inventory_area,
                                                   targets.inventory_panel.num_pixels);
    targets.canvas_panel.target.copy(&targets.inventory_panel.target, None, dst).unwrap();

    /* Draw Game Info Panel */
    let dst = targets.canvas_panel.get_rect_within(&targets.info_area,
                                                   targets.info_panel.num_pixels);
    targets.canvas_panel.target.copy(&targets.info_panel.target, None, dst).unwrap();

    /* Draw Player Info Panel */
    let dst = targets.canvas_panel.get_rect_within(&targets.player_area,
                                                   targets.player_panel.num_pixels);
    targets.canvas_panel.target.copy(&targets.player_panel.target, None, dst).unwrap();
}

fn render_menus(display: &mut Display, game: &mut Game) {
    let canvas_panel = &mut display.targets.canvas_panel;
    let display_state = &mut display.state;

    let menu_panel = &mut display.targets.menu_panel;
    let inventory_panel = &mut display.targets.inventory_panel;
    let panel = menu_panel.unit();

    let mut draw_menu: bool = true;
    canvas_panel.target.with_texture_canvas(&mut menu_panel.target, |canvas| {
        let mut panel = panel.with_target(canvas);

        if game.settings.state == GameState::Inventory {
            panel.target.copy(&inventory_panel.target, None, None).unwrap();
        } else if game.settings.state == GameState::SkillMenu {
            render_skill_menu(&mut panel, display_state, game);
        } else if game.settings.state == GameState::ClassMenu {
            render_class_menu(&mut panel, display_state, game);
        } else if game.settings.state == GameState::ConfirmQuit {
            render_confirm_quit(&mut panel, display_state, game);
        } else {
            draw_menu = false;
        }
    }).unwrap();

    if draw_menu {
        let dst = canvas_panel.get_rect_within(&display.targets.menu_area, menu_panel.num_pixels);
        canvas_panel.target.copy(&menu_panel.target, None, dst).unwrap();
    }
}

/// Draw an outline and title around an area of the screen
fn render_placard(panel: &mut Panel<&mut WindowCanvas>,
                  display_state: &mut DisplayState,
                  text: &str,
                  config: &Config) {
    let color = config.color_mint_green;
    
    // Draw a black background
    panel.target.set_draw_color(Sdl2Color::RGBA(0, 0, 0, 255));
    panel.target.clear();
    let (width, height) = panel.target.output_size().unwrap();
    let (cell_width, cell_height) = panel.cell_dims();

    panel.target.set_draw_color(sdl2_color(color));

    // Draw a thin line around the edges of the placard
    panel.target.draw_rect(Rect::new(cell_width as i32 / 2,
                                     cell_height as i32 / 2,
                                     width as u32 - (cell_width / 2),
                                     height as u32 - (cell_height / 2))).unwrap();

    // draw a rectangle around where the placard header text will be placed.
    let half_text = text.len() / 2;
    let text_offset = (width / 2) - (cell_width * half_text as u32);
    panel.target.fill_rect(Rect::new(text_offset as i32 - 3,
                                     0,
                                     (text.len() * cell_width as usize) as u32 + 2,
                                     cell_height as u32)).unwrap();

    // Draw header text
    let mid_char_offset = (width / cell_width) / 2;
    let text_start = (mid_char_offset - half_text as u32) as i32;

    let text_pos = Pos::new(text_start, 0);

    let sprite_key = display_state.lookup_spritekey("tiles");
    let tile_sprite = &mut display_state.sprites[&sprite_key];

    tile_sprite.draw_text(panel, &text, text_pos, config.color_dark_blue);
}

fn render_pips(panel: &mut Panel<&mut WindowCanvas>,
               _display_state: &mut DisplayState,
               num_pips: u32,
               y_pos: i32,
               color: Color) {
    if num_pips > 0 {
        let blend_mode = panel.target.blend_mode();
        panel.target.set_blend_mode(blend_mode);

        let color = sdl2_color(color);
        panel.target.set_draw_color(color);

        let cell_dims = panel.cell_dims();
        let x = cell_dims.0 * 2;
        let y = cell_dims.1 * y_pos as u32;

        let spacing = 4;
        let mut pips = Vec::new();
        for pip_index in 0..num_pips as u32 {
            let x_offset =  x + cell_dims.1 * pip_index + spacing as u32 * pip_index;
            let pip = Rect::new(x_offset as i32,
                                y as i32 + spacing as i32,
                                cell_dims.0,
                                cell_dims.1);
            pips.push(pip)
        }
        panel.target.fill_rects(&pips).unwrap();

        panel.target.set_blend_mode(BlendMode::None);
    }
}

fn render_bar(panel: &mut Panel<&mut WindowCanvas>,
              _display_state: &mut DisplayState,
              percent: f32,
              y_pos: i32,
              fg_color: Color,
              bg_color: Color) {
    let blend_mode = panel.target.blend_mode();

    panel.target.set_blend_mode(BlendMode::None);
    let color = sdl2_color(fg_color);
    panel.target.set_draw_color(color);

    let cell_dims = panel.cell_dims();

    let width = panel.num_pixels.0 as u32  - 3 * cell_dims.0;

    let x = cell_dims.0 as i32 * 2;

    let health_rect = Rect::new(x,
                                cell_dims.1 as i32 * y_pos,
                                (width as f32 * percent) as u32,
                                cell_dims.1);
    panel.target.fill_rect(health_rect).unwrap();

    let full_rect = Rect::new(x,
                              cell_dims.1 as i32 * y_pos,
                              width,
                              cell_dims.1);
    let color = sdl2_color(bg_color);
    panel.target.set_draw_color(color);
    panel.target.draw_rect(full_rect).unwrap();

    panel.target.set_blend_mode(blend_mode);
}

fn render_player_info(panel: &mut Panel<&mut WindowCanvas>, display_state: &mut DisplayState, game: &mut Game) {
    render_placard(panel, display_state, "Player", &game.config);

    let player_id = game.data.find_by_name(EntityName::Player).unwrap();

    let mut list: Vec<String> = Vec::new();

    let color = game.config.color_soft_green;

    if let Some(fighter) = game.data.entities.fighter.get(&player_id) {
        let hp = if fighter.hp > 0 {
            fighter.hp
        } else {
            0
        };
        let health_percent = hp as f32 / fighter.max_hp as f32;

        render_bar(panel, display_state, health_percent, 2, game.config.color_red, Color::white());
    }

    let energy = game.data.entities.energy[&player_id];
    render_pips(panel, display_state, energy, 3, game.config.color_light_green);

    list.push(format!("position:"));

    list.push(format!(" ({}, {})", 
                      game.data.entities.pos[&player_id].x,
                      game.data.entities.pos[&player_id].y));

    list.push(format!(""));

    let move_mode = game.data.entities.move_mode[&player_id];
    list.push(format!("{}", move_mode.to_string()));

    let stance = game.data.entities.stance[&player_id];
    list.push(format!("{:?}", stance));

    list.push(format!(""));
    list.push(format!("turn {}", game.settings.turn_count));

    let text_pos = Pos::new(1, 5);

    let sprite_key = display_state.lookup_spritekey("tiles");
    let tile_sprite = &mut display_state.sprites[&sprite_key];
    tile_sprite.draw_text_list(panel, &list, text_pos, color);
}

fn render_info(panel: &mut Panel<&mut WindowCanvas>,
               display_state: &mut DisplayState,
               game: &mut Game,
               _mouse_xy: Option<Pos>) {
    render_placard(panel, display_state, "Info", &game.config);

    if let Some(info_pos) = game.settings.cursor {
        let text_color = game.config.color_soft_green;

        let player_id = game.data.find_by_name(EntityName::Player).unwrap();

        let object_ids =
            get_entity_at_pos(info_pos, &mut game.data);

        let mut y_pos = 1;

        let mut text_list = Vec::new();

        text_list.push(format!("({:>2},{:>2})", info_pos.x, info_pos.y));

        let text_pos = Pos::new(1, y_pos);

        let sprite_key = display_state.lookup_spritekey("tiles");

        {
            let tile_sprite = &mut display_state.sprites[&sprite_key];
            tile_sprite.draw_text_list(panel, &text_list, text_pos, text_color);
        }
        text_list.clear();

        y_pos += 1;

        let mut in_fov = false;

        // only display first object
        if let Some(obj_id) = object_ids.first() {
            in_fov = game.settings.god_mode ||
                     game.data.is_in_fov(player_id, *obj_id, &game.config);

            // only display things in the player's FOV
            if in_fov {
                if let Some(fighter) = game.data.entities.fighter.get(obj_id) {
                    y_pos += 1;

                    let health_percent = fighter.hp as f32 / fighter.max_hp as f32;

                    render_bar(panel,
                               display_state,
                               health_percent,
                               y_pos,
                               game.config.color_red,
                               Color::white());

                    y_pos += 2;
                }

                text_list.push(format!("{:?}", game.data.entities.name[obj_id]));

                text_list.push(format!(""));

                // show facing direction for player and monsters
                if game.data.entities.typ[obj_id] == EntityType::Player ||
                   game.data.entities.typ[obj_id] == EntityType::Enemy {
                    if let Some(direction) = game.data.entities.direction.get(obj_id) {
                        text_list.push(format!("Facing"));
                        text_list.push(format!("  {}", direction));
                    }
                }

                if game.data.entities.fighter.get_mut(obj_id).map_or(false, |fighter| fighter.hp <= 0) {
                    text_list.push(format!("  {}", "dead"));
                } else if let Some(behave) = game.data.entities.behavior.get(obj_id) {
                    text_list.push(format!("{}", behave.description()));
                }
            }
        }

        let tile_sprite = &mut display_state.sprites[&sprite_key];
        let text_pos = Pos::new(1, y_pos);
        tile_sprite.draw_text_list(panel, &text_list, text_pos, text_color);
        text_list.push(format!(""));
        text_list.clear();

        y_pos = 11;
        if in_fov {
            let text_pos = Pos::new(1, y_pos);
            text_list.push(format!("Tile is"));
            if game.data.map[info_pos].tile_type == TileType::Water {
                text_list.push("water".to_string());
            } else {
                text_list.push(format!("{:?}",  game.data.map[info_pos].surface));
            }
            if game.data.map[info_pos].bottom_wall != Wall::Empty {
                text_list.push("Lower wall".to_string());
            }

            if game.data.map[info_pos].left_wall != Wall::Empty {
                text_list.push("Left wall".to_string());
            }

            if game.data.map[info_pos].block_move {
                text_list.push(format!("blocked"));
            }

            tile_sprite.draw_text_list(panel, &text_list, text_pos, text_color);
        }
    }
}

fn render_skill_menu(panel: &mut Panel<&mut WindowCanvas>, display_state: &mut DisplayState, game: &mut Game) {
    let player_id = game.data.find_by_name(EntityName::Player).unwrap();

    // Render header
    render_placard(panel, display_state, "Skills", &game.config);

    let mut list = Vec::new();

    for (index, skill) in game.data.entities.skills[&player_id].iter().enumerate() {
        list.push(format!("{} {:?}", index, skill));
    }

    let y_pos = 2;
    let text_pos = Pos::new(2, y_pos);
    let color = game.config.color_light_grey;

    let sprite_key = display_state.lookup_spritekey("tiles");
    let tile_sprite = &mut display_state.sprites[&sprite_key];

    tile_sprite.draw_text_list(panel, &list, text_pos, color);
}

fn render_class_menu(panel: &mut Panel<&mut WindowCanvas>, display_state: &mut DisplayState, game: &mut Game) {
    // Render header
    render_placard(panel, display_state, "Choice Class", &game.config);

    let mut list = Vec::new();

    for (index, class) in EntityClass::classes().iter().enumerate() {
        list.push(format!("{} {:?}", index, class));
    }

    let y_pos = 2;
    let text_pos = Pos::new(2, y_pos);
    let color = game.config.color_light_grey;

    let sprite_key = display_state.lookup_spritekey("tiles");
    let tile_sprite = &mut display_state.sprites[&sprite_key];

    tile_sprite.draw_text_list(panel, &list, text_pos, color);
}

fn render_confirm_quit(panel: &mut Panel<&mut WindowCanvas>, display_state: &mut DisplayState, game: &mut Game) {
    // Render header
    render_placard(panel, display_state, "Quit?", &game.config);

    let mut list = Vec::new();

    list.push("q: quit game".to_string());
    list.push("".to_string());
    list.push("esc: continue".to_string());

    let y_pos = 2;
    let text_pos = Pos::new(2, y_pos);
    let color = game.config.color_light_grey;

    let sprite_key = display_state.lookup_spritekey("tiles");
    let tile_sprite = &mut display_state.sprites[&sprite_key];

    tile_sprite.draw_text_list(panel, &list, text_pos, color);
}

/// Render an inventory section within the given area
fn render_inventory(panel: &mut Panel<&mut WindowCanvas>, display_state: &mut DisplayState, game: &mut Game) {
    // Render header
    render_placard(panel, display_state, "Inventory", &game.config);

    let player_id = game.data.find_by_name(EntityName::Player).unwrap();

    let sprite_key = display_state.lookup_spritekey("tiles");
    let tile_sprite = &mut display_state.sprites[&sprite_key];

    // Render each object's name in inventory
    let mut y_pos = 2;
    let mut item_index = 0;
    let item_ids = game.data.entities.inventory[&player_id].clone();

    for (index, obj_id) in item_ids.iter().enumerate() {
        let color;
        match &game.data.entities.item.get(obj_id) {
            Some(Item::Stone) => {
                color = game.config.color_light_grey;
            }

            Some(Item::Key) => {
                color = game.config.color_red;
            }
            
            _ => {
                color = game.config.color_mint_green;
            }
        }

        // place prompt character
        tile_sprite.draw_char(panel,
                              ('0' as u8 + item_index) as char,
                              Pos::new(1, y_pos),
                              game.config.color_ice_blue);

        // place object name
        let text_pos = Pos::new(2, y_pos);
        let item_marker =
            if index == 0 && item_primary_at(player_id, &mut game.data.entities, 0) {
                "<"
            } else {
                ""
            };
        let item_text = format!(" {:?} {}", game.data.entities.name[obj_id], item_marker);
        tile_sprite.draw_text(panel, &item_text, text_pos, color);
        
        y_pos += 1;

        item_index += 1;
    }

    if game.data.entities.inventory[&player_id].len() == 0 {
        let text_pos = Pos::new(1, y_pos);
        tile_sprite.draw_text(panel, &format!("empty"), text_pos, game.config.color_ice_blue);
    }
}

/// render the background files, including water tiles
fn render_background(display: &mut Display, game: &mut Game) {
    if !display.targets.background_panel.dirty {
        return;
    }
    display.targets.background_panel.dirty = false;

    let player_id = game.data.find_by_name(EntityName::Player).unwrap();

    let (map_width, map_height) = game.data.map.size();

    let sprite_key = display.state.lookup_spritekey("tiles");
    let sprite = &mut display.state.sprites[&sprite_key];

    let canvas = &mut display.targets.canvas_panel.target;

    let panel = display.targets.background_panel.unit();
    canvas.with_texture_canvas(&mut display.targets.background_panel.target, |canvas| {
        canvas.set_draw_color(Sdl2Color::RGB(0, 0, 0));
        canvas.clear();

        let mut panel = panel.with_target(canvas);
        for y in 0..map_height {
            for x in 0..map_width {
                let map_pos = Pos::new(x, y);

                let visible =
                    game.data.pos_in_fov(player_id, map_pos, &game.config) ||
                    game.settings.god_mode;

                let tile = &game.data.map[(x, y)];
                if tile.tile_type != TileType::Water {
                    sprite.draw_char(&mut panel,
                                     MAP_EMPTY_CHAR as char,
                                     map_pos,
<<<<<<< HEAD
                                     Color::white());
=======
                                     empty_tile_color(&game.config, map_pos, visible, &mut game.rng));
>>>>>>> 9bbbcb67
                } else {
                    let color = tile_color(&game.config, x, y, tile, visible);
                    sprite.draw_char(&mut panel, MAP_EMPTY_CHAR as char, map_pos, Color::white());
                }
            }
        }
    }).unwrap();
}

/// Render the map, with environment and walls
fn render_map(panel: &mut Panel<&mut WindowCanvas>, display_state: &mut DisplayState, game: &mut Game) {
    let player_id = game.data.find_by_name(EntityName::Player).unwrap();

    let (map_width, map_height) = game.data.map.size();

    let sprite_key = display_state.lookup_spritekey("tiles");
    let sprite = &mut display_state.sprites[&sprite_key];

    for y in 0..map_height {
        for x in 0..map_width {
            let pos = Pos::new(x, y);

            // draw an outline around the tile
            {
                let mut outline_color = Color::white();
                outline_color.a /= 8;
                draw_outline_tile(panel, pos, outline_color);
            }

            // Render game stuff
            let visible =
                game.data.pos_in_fov(player_id, pos, &game.config) ||
                game.settings.god_mode;

            let explored = game.data.map[pos].explored || visible;

            let tile = &game.data.map[pos];

            let wall_color = Color::white();

            let chr = tile.chr;

            // if the tile is not empty or water, draw it
            let color = tile_color(&game.config, x, y, tile, visible);
            if tile.tile_type == TileType::Water {
                sprite.draw_char(panel, MAP_WATER as char, pos, Color::white());
            } else if chr != MAP_EMPTY_CHAR {
                sprite.draw_char(panel, chr as char, pos, Color::white());
            }

            match tile.surface {
                Surface::Rubble => {
                    sprite.draw_char(panel, MAP_RUBBLE as char, pos, Color::white());
                }

                Surface::Grass => {
                    sprite.draw_char(panel, MAP_GRASS as char, pos, Color::white()); //game.config.color_light_green);
                }

                Surface::Floor => {
                    // Nothing to draw
                }
            }

            // finally, draw the between-tile walls appropriate to this tile
            if tile.bottom_wall == Wall::ShortWall {
                sprite.draw_char(panel, MAP_THIN_WALL_BOTTOM as char, pos, wall_color);
            } else if tile.bottom_wall == Wall::TallWall {
                sprite.draw_char(panel, MAP_THICK_WALL_BOTTOM as char, pos, wall_color);
            }

            if tile.left_wall == Wall::ShortWall {
                sprite.draw_char(panel, MAP_THIN_WALL_LEFT as char, pos, wall_color);

            } else if tile.left_wall == Wall::TallWall {
                sprite.draw_char(panel, MAP_THICK_WALL_LEFT as char, pos, wall_color);
            }

            if x + 1 < map_width {
                let right_pos = Pos::new(pos.x + 1, pos.y);
                let right_tile = &game.data.map[right_pos];
                if right_tile.left_wall == Wall::ShortWall {
                sprite.draw_char(panel, MAP_THIN_WALL_RIGHT as char, pos, wall_color);
                } else if right_tile.left_wall == Wall::TallWall {
                sprite.draw_char(panel, MAP_THICK_WALL_RIGHT as char, pos, wall_color);
                }
            }

            if y - 1 >= 0 {
                let up_pos = Pos::new(pos.x, pos.y - 1);
                let up_tile = &game.data.map[up_pos];
                if up_tile.bottom_wall == Wall::ShortWall {
                    sprite.draw_char(panel, MAP_THIN_WALL_TOP as char, pos, wall_color);
                } else if up_tile.bottom_wall == Wall::TallWall {
                    sprite.draw_char(panel, MAP_THICK_WALL_TOP as char, pos, wall_color);
                }
            }

            // apply a FoW darkening to cells
            if game.config.fog_of_war && !visible {
                let mut blackout_color = Color::black();
                if game.data.map[pos].explored {
                    blackout_color.a = game.config.explored_alpha
                }
                
                sprite.draw_char(panel, MAP_EMPTY_CHAR as char, pos, blackout_color);
            }
        }
    }
}

/// Render each effect currently playing in the game
/// The strategy here is to copy the effects vector, update all items,
/// and then remove finished effects from back to front. The
/// resulting vector of effects is then saved as the new effects vector.
fn render_effects(panel: &mut Panel<&mut WindowCanvas>,
                  display_state: &mut DisplayState,
                  game: &mut Game) {
    let mut remove_indices = Vec::new();

    let mut effects = display_state.effects.clone();

    let sprite_key = display_state.lookup_spritekey("tiles");
    let sprite = &mut display_state.sprites[&sprite_key];

    for (index, effect) in effects.iter_mut().enumerate() {
        match effect {
            Effect::HeardSomething(pos, created_turn) => {
                sprite.draw_char(panel,
                                 ENTITY_UNKNOWN as char,
                                 *pos,
                                 game.config.color_warm_grey);

                if *created_turn != game.settings.turn_count {
                    remove_indices.push(index);
                }
            }

            Effect::Sound(sound_aoe, sound_dt) => {
                let mut highlight_color = game.config.color_warm_grey;

                let radius = sound_aoe.positions.len();
                let sound_interval = game.config.sound_timeout / radius as f32;
                let cur_dist = *sound_dt / sound_interval;
                for (dist, dist_positions) in sound_aoe.positions.iter().enumerate() {
                    highlight_color.a =
                        game.config.sound_alpha / ((dist as i16 - cur_dist as i16).abs() as u8 + 1);

                    // NOTE(perf) with the new texture system, consider rendering a series of sound
                    //            tiles and simply pasting them, perhaps saving time from not
                    //            needing to blend.
                    for pos in dist_positions.iter() {
                        if !game.data.map[*pos].block_move {
                           draw_tile_highlight(panel, *pos, highlight_color);
                        }
                    }
                }

                if *sound_dt >= game.config.sound_timeout {
                    remove_indices.push(index);
                } else {
                    *sound_dt += 1.0 / game.config.frame_rate as f32;
                    if *sound_dt > game.config.sound_timeout {
                        *sound_dt = game.config.sound_timeout;
                    }
                }
            }
        }
    }

    remove_indices.sort();
    remove_indices.reverse();
    for index in remove_indices {
        effects.swap_remove(index);
    }

    display_state.effects = effects;
}

fn render_entity(panel: &mut Panel<&mut WindowCanvas>,
                 entity_id: EntityId,
                 display_state: &mut DisplayState,
                 game: &mut Game) -> Option<Sprite> {
    let mut animation_result = AnimationResult::new();

    let pos = game.data.entities.pos[&entity_id];
    let player_id = game.data.find_by_name(EntityName::Player).unwrap();

    // only draw if within the map (outside is (-1, -1) like if in inventory)
    // and not in limbo.
    if game.data.map.is_within_bounds(pos) &&
       game.data.entities.limbo.get(&entity_id).is_none() {
        let is_in_fov = 
           game.data.is_in_fov(player_id, entity_id, &game.config) ||
           game.settings.god_mode;

        if let Some(anim_key) = game.data.entities.animation[&entity_id].get(0) {
            animation_result = 
                render_animation(*anim_key,
                                 entity_id,
                                 is_in_fov,
                                 panel,
                                 display_state,
                                 &mut game.data,
                                 &game.settings,
                                 &game.config);

            if animation_result.done {
                game.data.entities.animation[&entity_id].pop_front();
            }
        } else {
            // NOTE the needs_removal can probably be removed
            let needs_removal = game.data.entities.needs_removal[&entity_id];
            if is_in_fov && !needs_removal {
                let color = game.data.entities.color[&entity_id];

                let chr = game.data.entities.chr[&entity_id];
                let sprite = Sprite::char(chr);
                display_state.draw_sprite(panel, sprite, pos, color);
                animation_result.sprite = Some(sprite);
            }
        }
    }

    return animation_result.sprite;
}

fn render_impressions(panel: &mut Panel<&mut WindowCanvas>, display_state: &mut DisplayState, game: &mut Game) {
    // check for entities that have left FOV and make an impression for them
    for impression in display_state.impressions.clone() {
        display_state.draw_sprite(panel, impression.sprite, impression.pos, game.config.color_light_grey);
    }
}

fn render_order(typ: EntityType) -> usize {
    let order = &[ EntityType::Other, EntityType::Trigger,
                   EntityType::Column, EntityType::Item, EntityType::Energy,
                   EntityType::Enemy, EntityType::Player];
    return order.iter().position(|t| *t == typ).expect(&format!("Entity type {:?} not expected!", typ));
}

/// Render each object in the game, filtering for objects not currently visible
fn render_entities(panel: &mut Panel<&mut WindowCanvas>, display_state: &mut DisplayState, game: &mut Game) {
    display_state.drawn_sprites.clear();

    let mut ids = game.data.entities.ids.clone();

    let compare_render_order = |id0: &EntityId, id1: &EntityId| -> Ordering {
        let order0 = render_order(game.data.entities.typ[id0]);
        //dbg!(game.data.entities.pos[id1]);
        //dbg!(game.data.entities.name[id1]);
        let order1 = render_order(game.data.entities.typ[id1]);
        return order0.cmp(&order1);
    };

    ids.sort_unstable_by(compare_render_order);

    for entity_id in ids.iter() {
        let maybe_sprite = render_entity(panel, *entity_id, display_state, game);

        if let Some(sprite) = maybe_sprite {
            display_state.drawn_sprites.insert(*entity_id, sprite);
        }
    }
}

fn render_animation(anim_key: AnimKey,
                    entity_id: EntityId,
                    is_in_fov: bool,
                    panel: &mut Panel<&mut WindowCanvas>,
                    display_state: &mut DisplayState,
                    data: &mut GameData,
                    settings: &GameSettings,
                    config: &Config) -> AnimationResult {

    let pos = data.entities.pos[&entity_id];
    let mut color = data.entities.color[&entity_id];

    // TODO should also freeze animation or leave at first element to indicate disarmed trap
    if data.entities.armed.get(&entity_id) == Some(&false) {
        color = config.color_warm_grey;
    }

    let mut animation_result: AnimationResult = AnimationResult::new();
    match display_state.animations[&anim_key].clone() {
        Animation::Between(ref mut sprite_anim, start, end, ref mut dist, blocks_per_sec) => {
           if settings.god_mode || is_in_fov {
               *dist = *dist + (blocks_per_sec / config.frame_rate as f32); 
               let num_blocks = *dist as usize;

               let draw_pos = move_towards(start, end, num_blocks);

               let sprite = sprite_anim.sprite();
               display_state.draw_sprite(panel,
                                         sprite,
                                         draw_pos,
                                         color);
               animation_result.sprite = Some(sprite);

               display_state.animations[&anim_key] =
                   Animation::Between(*sprite_anim, start, end, *dist, blocks_per_sec);

               animation_result.done = *dist >= distance(start, end) as f32;
           }
        }

        Animation::Loop(ref mut sprite_anim) => {
           if settings.god_mode || is_in_fov {
                let sprite = sprite_anim.sprite();
                display_state.draw_sprite(panel,
                                          sprite,
                                          pos,
                                          color);
                animation_result.sprite = Some(sprite);

                display_state.animations[&anim_key] =
                   Animation::Loop(*sprite_anim);

                // a looping animation never finishes
                animation_result.done = false;
            }
        }

        Animation::PlayEffect(effect) => {
            display_state.play_effect(effect);
            animation_result.done = true;

            // NOTE the sprite is not updated here- this may cause entity impressions to not work
            // in edge cases where an effect is playing.
        }

        Animation::Once(ref mut sprite_anim) => {
           if settings.god_mode || is_in_fov {
                if !sprite_anim.looped {
                    let sprite = sprite_anim.sprite();
                    display_state.draw_sprite(panel, sprite, pos, color);
                    animation_result.sprite = Some(sprite);

                    display_state.animations[&anim_key] =
                       Animation::Once(*sprite_anim);
                }

                animation_result.done = sprite_anim.looped;
            }
        }
    }

    return animation_result;
}

fn render_overlays(panel: &mut Panel<&mut WindowCanvas>,
                   display_state: &mut DisplayState,
                   game: &mut Game,
                   map_mouse_pos: Option<Pos>) {
    let player_id = game.data.find_by_name(EntityName::Player).unwrap();
    let player_pos = game.data.entities.pos[&player_id];

    let sprite_key = display_state.lookup_spritekey("tiles");

    // render a grid of numbers if enabled
    if game.config.overlay_directions {
        let tile_sprite = &mut display_state.sprites[&sprite_key];

        let map_width = game.data.map.width();
        let map_height = game.data.map.height();
        for y in 0..map_height {
            for x in 0..map_width {
                let pos = Pos::new(x, y);
                let x_diff = x - player_pos.x;
                let y_diff = y - player_pos.y;

                if x_diff.abs() < 5 && y_diff.abs() < 5 {
                    let res: i8 = x_diff as i8 - y_diff as i8;
                    if res <= 0 {
                        tile_sprite.draw_char(panel, MAP_GROUND as char, pos, game.config.color_light_green);
                    } else {
                        tile_sprite.draw_char(panel, MAP_GROUND as char, pos, game.config.color_light_grey);
                    }
                    tile_sprite.draw_char(panel, ('0' as u8 + res.abs() as u8) as char, pos, game.config.color_red);
                }
            }
        }
    }

    // render cursor if enabled
    if game.config.use_cursor {
        // render cursor itself
        if let Some(cursor_pos) = game.settings.cursor {
            let tile_sprite = &mut display_state.sprites[&sprite_key];
            let mut color = game.config.color_mint_green;
            color.a = 230;
            tile_sprite.draw_char(panel, ENTITY_CURSOR as char, cursor_pos, color);

            // render player ghost
            if cursor_pos != player_pos && game.input.target == None {
                let alpha = game.data.entities.color[&player_id].a;
                game.data.entities.color[&player_id].a = 100;

                let dxy = sub_pos(cursor_pos, player_pos);
                let direction = Direction::from_dxy(dxy.x, dxy.y).unwrap();

                let mut reach = reach_by_mode(MoveMode::Sneak);
                if !game.input.cursor && game.input.shift {
                    reach = reach_by_mode(MoveMode::Run);
                }

                if let Some(player_ghost_pos) = reach.furthest_in_direction(player_pos, direction) {
                    game.data.entities.pos[&player_id] = player_ghost_pos;
                    render_entity(panel, player_id, display_state, game);
                    game.data.entities.color[&player_id].a = alpha;
                    game.data.entities.pos[&player_id] = player_pos;
                }
            }
        }
    }

    // render FOV if enabled
    if game.config.overlay_player_fov {
        let tile_sprite = &mut display_state.sprites[&sprite_key];

        let map_width = game.data.map.width();
        let map_height = game.data.map.height();
        for y in 0..map_height {
            for x in 0..map_width {
                let pos = Pos::new(x, y);

                let is_in_fov =
                    game.data.pos_in_fov(player_id, pos, &game.config);
                if is_in_fov {
                    tile_sprite.draw_char(panel, MAP_GROUND as char, pos, game.config.color_light_green);
                }
            }
        }
    }

    // Draw player action overlay. Could draw arrows to indicate how to reach each location
    let mut highlight_color: Color = game.config.color_warm_grey;
    highlight_color.a = game.config.highlight_player_move;

    // draw direction overlays
    let mut direction_color = game.config.color_soft_green;
    direction_color.a /= 2;

    {
        let tile_sprite = &mut display_state.sprites[&sprite_key];
        for entity_id in game.data.entities.ids.iter().map(|id| *id).collect::<Vec<EntityId>>().iter() {
            let pos = game.data.entities.pos[entity_id];

            if pos.x == -1 && pos.y == -1 {
                continue;
            }

            if game.data.is_in_fov(player_id, *entity_id, &game.config) &&
               game.data.entities.status[entity_id].alive {
                if let Some(dir) = game.data.entities.direction.get(entity_id) {
                    // display.draw_tile_edge(pos, area, direction_color, dir);

                    let rotation = match dir {
                        Direction::Up => -90.0,
                        Direction::Down => 90.0,
                        Direction::Right => 0.0,
                        Direction::Left => 180.0,
                        Direction::DownLeft => 135.0,
                        Direction::DownRight => 45.0,
                        Direction::UpLeft => -135.0,
                        Direction::UpRight => -45.0,
                    };

                    tile_sprite.draw_sprite_at_cell(panel,
                                                    ARROW_RIGHT as usize,
                                                    pos,
                                                    direction_color,
                                                    rotation);
                }
            }
        }
    }

    // draw attack and fov position highlights
    if let Some(mouse_xy) = map_mouse_pos {
        // Draw monster attack overlay
        let object_ids = get_entity_at_pos(mouse_xy, &mut game.data);
        for entity_id in object_ids.iter() {
            let pos = game.data.entities.pos[entity_id];

            if game.data.pos_in_fov(player_id, pos, &game.config) &&
               *entity_id != player_id &&
               game.data.entities.status[entity_id].alive {
               render_attack_overlay(panel, display_state, game, *entity_id);
               render_fov_overlay(panel, display_state, game, *entity_id);
               render_movement_overlay(panel, display_state, game, *entity_id);
            }
        }
    }

    // render attack overlay highlighting squares that an entity can attack
    if game.settings.overlay {
        let keys = game.data.entities.ids.iter().map(|id| *id).collect::<Vec<EntityId>>();
        for entity_id in keys {
            let pos = game.data.entities.pos[&entity_id];

            if entity_id != player_id &&
               game.data.map.is_within_bounds(pos) &&
               game.data.pos_in_fov(player_id, pos, &game.config) &&
               game.data.entities.status[&entity_id].alive {
               render_attack_overlay(panel,
                                     display_state,
                                     game,
                                     entity_id);
            }
        }
    }

    // draw mouse path overlays
    if let Some(mouse_id) = game.data.find_by_name(EntityName::Mouse) {
        let tile_sprite = &mut display_state.sprites[&sprite_key];

        let mouse_pos = game.data.entities.pos[&mouse_id];
        let player_pos = game.data.entities.pos[&player_id];

        if game.config.draw_star_path {
            // get a path to the mouse path, regardless of distance
            let path = astar_path(&game.data.map, player_pos, mouse_pos, None, None);
            for pos in path {
                tile_sprite.draw_char(panel, MAP_EMPTY_CHAR as char, pos, highlight_color);
            }
        }

        if game.config.draw_mouse_line {
            // mouse pos at 0, 0 occurs when the mouse has not moved since startup.
            // this may cause a weirdness on the corner of the map
            if mouse_pos != Pos::new(0, 0) {
                let line = line(player_pos, mouse_pos).into_iter();
                for pos in line {
                    let pos = Pos::from(pos);
                    tile_sprite.draw_char(panel, MAP_EMPTY_CHAR as char, pos, highlight_color);
                }
            }
        }
    }

    // Draw player movement overlay
    if game.settings.overlay {
        for move_action in Direction::move_actions().iter() {
            // for all movements except staying still
            // calculate the move that would occur
            if let Some(movement) =
                calculate_move(*move_action,
                               game.data.entities.movement[&player_id],
                               player_id,
                               &mut game.data) {
                // draw a highlight on that square
                // don't draw overlay on top of character
                if movement.pos != game.data.entities.pos[&player_id] {
                    let dxy = sub_pos(movement.pos, player_pos);
                    let direction = Direction::from_dxy(dxy.x, dxy.y).unwrap();
                    let shadow_cursor_pos = direction.offset_pos(player_pos, 1);

                    render_entity_at(player_id, shadow_cursor_pos, game, panel, display_state);
                }
            }
        }
    }

    // Draw sound tiles overlay
    if game.settings.overlay {
        // NOTE this currently does not take into account FOV!
        for pos in display_state.sound_tiles.iter() {
            draw_tile_highlight(panel, *pos, highlight_color);
        }
    }

    // Outline tiles within FOV for clarity
    if game.settings.overlay {
        let mut highlight_color_fov = game.config.color_light_orange;
        highlight_color_fov.a = game.config.grid_alpha_visible;

        for y in 0..game.data.map.height() {
            for x in 0..game.data.map.width() {
                let pos = Pos::new(x, y);
                let in_fov = game.data.pos_in_fov(player_id, pos, &game.config);
                if in_fov {
                    draw_outline_tile(panel, pos, highlight_color_fov);
                }
            }
        }
    }

    // NOTE floodfill ranges:
    // 4-5 is the end of a cooridor
    // < 14 is pretty enclosed
    // 14-24 is within the corner of a building or at an opening from an enclosed space
    // low 30s tend to be next to a shear wall
    // 40 are nearly fully open
    // 49 may be fully open
    if game.config.overlay_floodfill {
        let font_key = display_state.lookup_spritekey("font");

        let mut highlight_color = game.config.color_light_orange;
        highlight_color.a = 50;
        let fill_metric = map_fill_metric(&game.data.map);

        for (pos, near_count) in fill_metric {
            let amount = near_count as f32 / 50.0;
            let adj_color = lerp_color(game.config.color_ice_blue, game.config.color_red, amount);

            let tile_sprite = &mut display_state.sprites[&sprite_key];
            tile_sprite.draw_char(panel, MAP_EMPTY_CHAR as char, pos, adj_color);

            let font_sprite = &mut display_state.sprites[&font_key];
            font_sprite.draw_text(panel,
                                  &format!("{}", near_count),
                                  pos,
                                  highlight_color);
        }
    }
}

fn get_entity_at_pos(check_pos: Pos, data: &mut GameData) -> Vec<EntityId> {
    let mut object_ids: Vec<EntityId> = Vec::new();

    for key in data.entities.ids.iter() {
        let pos = data.entities.pos[key];
        let is_mouse = data.entities.name[key] == EntityName::Mouse;
        let removing = data.entities.needs_removal[key];

        if !removing && !is_mouse && check_pos == pos {
            object_ids.push(*key);
        }
    }

    return object_ids;
}

<<<<<<< HEAD
// NOTE maybe add variation in tile colors back in
fn empty_tile_color(config: &Config, pos: Pos, visible: bool) -> Color {
    let perlin = Perlin::new();
=======
fn empty_tile_color(config: &Config, pos: Pos, visible: bool, rng: &mut Rand32) -> Color {
    let simplex = Perlin::new(rng);
>>>>>>> 9bbbcb67

    let low_color;
    let high_color;
    if visible {
        low_color = config.color_medium_grey;
        high_color = config.color_light_grey;
    } else {
        low_color = config.color_medium_grey;
        high_color = config.color_light_grey;
    }
    let color =
        lerp_color(low_color,
                   high_color,
                   simplex.noise2d(pos.x as f64 / config.tile_noise_scaler,
                                   pos.y as f64 / config.tile_noise_scaler) as f32);

   return color;
}

fn tile_color(config: &Config, _x: i32, _y: i32, tile: &Tile, visible: bool) -> Color {
    let color = match (tile.tile_type, visible) {
        (TileType::Wall, true) =>
            config.color_light_brown,
        (TileType::Wall, false) =>
            config.color_dark_brown,

        (TileType::Empty, true) =>
            config.color_light_brown,

        (TileType::Empty, false) =>
            config.color_dark_brown,

        (TileType::Water, true) =>
            config.color_blueish_grey,
        (TileType::Water, false) =>
            config.color_blueish_grey,

        (TileType::ShortWall, true) =>
            config.color_light_brown,
        (TileType::ShortWall, false) =>
            config.color_dark_brown,

        (TileType::Exit, true) =>
            config.color_orange,
        (TileType::Exit, false) =>
            config.color_red,
    };

    return color;
}

fn render_attack_overlay(panel: &mut Panel<&mut WindowCanvas>,
                         display_state: &mut DisplayState,
                         game: &mut Game,
                         entity_id: EntityId) {
    let player_id = game.data.find_by_name(EntityName::Player).unwrap();
    let player_pos = game.data.entities.pos[&player_id];

    let object_pos = game.data.entities.pos[&entity_id];

    let mut attack_highlight_color = game.config.color_red;
    attack_highlight_color.a = game.config.highlight_alpha_attack;

    let sprite_key = display_state.lookup_spritekey("tiles");
    let tile_sprite = &mut display_state.sprites[&sprite_key];

    if let Some(reach) = game.data.entities.attack.get(&entity_id) {
        let attack_positions = 
            reach.offsets()
                 .iter()
                 .map(|offset| Pos::new(object_pos.x as i32 + offset.x,
                                        object_pos.y as i32 + offset.y))
                 // filter out positions that are outside of the map, or with no clear
                 // path from the entity to the reached position
                 .filter(|pos| {
                     let in_bounds = game.data.map.is_within_bounds(*pos);
                     let traps_block = false;
                     let clear = game.data.clear_path(object_pos, *pos, traps_block);
                     let player_can_see = game.data.pos_in_fov(player_id, *pos, &game.config);
                     // check for player position so it gets highligted, even
                     // though the player causes 'clear_path' to fail.
                     return player_can_see && in_bounds && (clear || *pos == player_pos);
                 })
                 .collect::<Vec<Pos>>();

        for position in attack_positions {
            tile_sprite.draw_char(panel, MAP_EMPTY_CHAR as char, position, attack_highlight_color);
        }
    }
}

fn render_fov_overlay(panel: &mut Panel<&mut WindowCanvas>,
                      _display_state: &mut DisplayState,
                      game: &mut Game,
                      entity_id: EntityId) {
    let player_id = game.data.find_by_name(EntityName::Player).unwrap();

    let mut highlight_color = game.config.color_light_grey;
    highlight_color.a = game.config.grid_alpha_overlay;

    for y in 0..game.data.map.height() {
        for x in 0..game.data.map.width() {
            let map_pos = Pos::new(x, y);

            let visible = game.data.pos_in_fov(entity_id, map_pos, &game.config) &&
                          game.data.pos_in_fov(player_id, map_pos, &game.config);


            if visible {
                draw_outline_tile(panel, map_pos, highlight_color);
            }
        }
    }
}

fn render_movement_overlay(panel: &mut Panel<&mut WindowCanvas>,
                           display_state: &mut DisplayState,
                           game: &mut Game,
                           entity_id: EntityId) {
    let player_id = game.data.find_by_name(EntityName::Player).unwrap();

    let entity_pos = game.data.entities.pos[&entity_id];

    let mut highlight_color = game.config.color_light_grey;
    highlight_color.a = game.config.grid_alpha_overlay;

    let sprite_key = display_state.lookup_spritekey("tiles");
    let tile_sprite = &mut display_state.sprites[&sprite_key];

    if let Some(reach) = game.data.entities.movement.get(&entity_id) {
        for move_pos in reach.reachables(entity_pos) {
            let visible = game.data.pos_in_fov(player_id, move_pos, &game.config);
            if visible {
                let chr = game.data.entities.chr[&entity_id];

                tile_sprite.draw_char(panel, chr as char, move_pos, highlight_color);
            }
        }
    }
}

pub fn sdl2_color(color: Color) -> Sdl2Color {
    return Sdl2Color::RGBA(color.r, color.g, color.b, color.a);
}


pub fn render_entity_at(entity_id: EntityId, render_pos: Pos, game: &mut Game, panel: &mut Panel<&mut WindowCanvas>, display_state: &mut DisplayState) {
    let entity_pos = game.data.entities.pos[&entity_id];

    let alpha = game.data.entities.color[&entity_id].a;
    game.data.entities.color[&entity_id].a = 200;

    game.data.entities.pos[&entity_id] = render_pos;

    render_entity(panel, entity_id, display_state, game);

    game.data.entities.color[&entity_id].a = alpha;
    game.data.entities.pos[&entity_id] = entity_pos;
}
<|MERGE_RESOLUTION|>--- conflicted
+++ resolved
@@ -595,11 +595,7 @@
                     sprite.draw_char(&mut panel,
                                      MAP_EMPTY_CHAR as char,
                                      map_pos,
-<<<<<<< HEAD
                                      Color::white());
-=======
-                                     empty_tile_color(&game.config, map_pos, visible, &mut game.rng));
->>>>>>> 9bbbcb67
                 } else {
                     let color = tile_color(&game.config, x, y, tile, visible);
                     sprite.draw_char(&mut panel, MAP_EMPTY_CHAR as char, map_pos, Color::white());
@@ -1234,15 +1230,7 @@
     return object_ids;
 }
 
-<<<<<<< HEAD
-// NOTE maybe add variation in tile colors back in
 fn empty_tile_color(config: &Config, pos: Pos, visible: bool) -> Color {
-    let perlin = Perlin::new();
-=======
-fn empty_tile_color(config: &Config, pos: Pos, visible: bool, rng: &mut Rand32) -> Color {
-    let simplex = Perlin::new(rng);
->>>>>>> 9bbbcb67
-
     let low_color;
     let high_color;
     if visible {
