use rand::Rng;
use std::cmp;
use std::ops::{Index, IndexMut};

use tcod::colors::*;
use tcod::line::*;

use crate::constants::*;
use crate::types::*;


pub struct Map(pub Vec<Vec<Tile>>);

impl Map {
    pub fn with_vec(map: Vec<Vec<Tile>>) -> Map {
        Map(map)
    }

    pub fn is_blocked(&self, x: i32, y: i32, objects: &[Object]) -> bool {
        if self.0[x as usize][y as usize].blocked {
            return true;
        }

        objects.iter().any(|object| {
            object.blocks && object.pos() == (x, y)
        })
    }

    pub fn size(&self) -> (i32, i32) {
        (self.0.len() as i32, self.0[0].len() as i32)
    }

    pub fn make_tcod_map(&self) -> tcod::map::Map {
        let (map_width, map_height) = self.size();
        let mut map_copy = tcod::map::Map::new(map_width, map_height);
        for x in 0..map_width {
            for y in 0..map_height {
                let transparent = !self.0[x as usize][y as usize].block_sight;
                let walkable = !self.0[x as usize][y as usize].blocked;
                map_copy.set(x, y, transparent, walkable);
            }
        }

        map_copy
    }
}

impl Index<(i32, i32)> for Map {
    type Output = Tile;

    fn index(&self, index: (i32, i32)) -> &Tile {
        &self.0[index.0 as usize][index.1 as usize]
    }
}

impl IndexMut<(i32, i32)> for Map {
    fn index_mut(&mut self, index: (i32, i32)) -> &mut Tile {
        &mut self.0[index.0 as usize][index.1 as usize]
    }
}


pub fn make_map(objects: &mut Vec<Object>, config: &Config) -> (Map, Position) {
    let mut map = Map::with_vec(vec![vec![Tile::wall(); MAP_HEIGHT as usize]; MAP_WIDTH as usize]);

    /* Generate rooms, from tutorial */
    //let starting_position = make_rooms(&mut map, objects);

    let starting_position = make_island(&mut map, objects, config);

    (map, starting_position)
}

pub fn random_offset() -> Position {
    Position(rand::thread_rng().gen_range(-ISLAND_RADIUS, ISLAND_RADIUS),
    rand::thread_rng().gen_range(-ISLAND_RADIUS, ISLAND_RADIUS))
}

pub fn random_position() -> Position {
    Position(rand::thread_rng().gen_range(0, MAP_WIDTH), rand::thread_rng().gen_range(0, MAP_HEIGHT))
}

pub fn make_island(map: &mut Map, objects: &mut Vec<Object>, config: &Config) -> Position {
    let center = Position(MAP_WIDTH/2, MAP_HEIGHT/2);

    for x in 0..MAP_WIDTH {
        for y in 0..MAP_HEIGHT {
            let pos = Position(x, y);
            if pos.distance(&center) <= ISLAND_RADIUS {
                map.0[x as usize][y as usize] = Tile::empty();
            } else {
                map.0[x as usize][y as usize] = Tile::water();
            }
        }
    }

    let obstacles = Obstacle::all_obstacles();

    for _ in 0..ISLAND_NUM_OBSTICLES {
        let rand_pos = random_offset();
        let pos = Position(center.0 + rand_pos.0, center.1 + rand_pos.1);

        let obstacle = *rand::thread_rng().choose(&obstacles).unwrap();

        // Buildings are generated separately, so don't add them in random generation
        if obstacle != Obstacle::Building {
            add_obstacle(map, &pos, obstacle);
        }
    }

    for _ in 0..rand::thread_rng().gen_range(3, 5) {
        let rand_pos = random_offset();
        let pos = Position(center.0 + rand_pos.0, center.1 + rand_pos.1);
        add_obstacle(map, &pos, Obstacle::Building);
    }


    // random subtraction
    for _ in 0..ISLAND_NUM_SUBTRACTIONS_ATTEMPTS {
        let pos = Position(center.0 + rand::thread_rng().gen_range(-ISLAND_RADIUS, ISLAND_RADIUS),
        center.1 + rand::thread_rng().gen_range(-ISLAND_RADIUS, ISLAND_RADIUS));

        if map.0[pos.0 as usize][pos.1 as usize].tile_type == TileType::Wall {
            map.0[pos.0 as usize][pos.1 as usize] = Tile::empty();
        }
    }

    // random additions
    for _ in 0..ISLAND_NUM_ADDITION_ATTEMPTS {
        let pos = Position(center.0 + rand::thread_rng().gen_range(-ISLAND_RADIUS, ISLAND_RADIUS),
        center.1 + rand::thread_rng().gen_range(-ISLAND_RADIUS, ISLAND_RADIUS));
        let obstacle = *rand::thread_rng().choose(&obstacles).unwrap();

        if map.0[pos.0 as usize][pos.1 as usize].tile_type == TileType::Wall {
            add_obstacle(map, &pos, obstacle);
        }
    }

    // add monsters
    loop {
        let x = rand::thread_rng().gen_range(0, MAP_WIDTH);
        let y = rand::thread_rng().gen_range(0, MAP_HEIGHT);

        if !map.is_blocked(x, y, objects) {
            let mut monster = if rand::random::<f32>() < 1.0 {
<<<<<<< HEAD
                let mut orc = Object::new(x, y, 'o', "orc", YELLOW, true);
                orc.fighter = Some(Fighter{max_hp: 10, hp: 10, defense: 0, power: 3, on_death: DeathCallback::Monster });
=======
                let mut orc = Object::new(x, y, 'o', "orc", DESATURATED_GREEN, true);
                orc.fighter = Some( Fighter { max_hp: 10, hp: 10, defense: 0, power: 3, on_death: DeathCallback::Monster } );
>>>>>>> 97ae0e16f2705a0e216985bf1ea63a100b58982a
                orc.ai = Some(Ai::Basic);
                orc.behavior = Some(Behavior::Idle);
                orc.color = config.color_orc.color();
                orc
            } else {
<<<<<<< HEAD
                let mut troll = Object::new(x, y, 'T', "troll", YELLOW, true);
                troll.fighter = Some(Fighter{max_hp: 16, hp: 16, defense: 1, power: 4, on_death: DeathCallback::Monster });
=======
                let mut troll = Object::new(x, y, 'T', "troll", DARKER_GREEN, true);
                troll.fighter = Some( Fighter { max_hp: 16, hp: 16, defense: 1, power: 4, on_death: DeathCallback::Monster } );
>>>>>>> 97ae0e16f2705a0e216985bf1ea63a100b58982a
                troll.ai = Some(Ai::Basic);
                troll.behavior = Some(Behavior::Idle);
                troll.color = config.color_troll.color();
                troll
            };

            monster.alive = true;

            objects.push(monster);

            break;
        }
    }

    // Test smart Ai
    /*
    let pos = random_position();
    let mut smart = Object::new(pos.0, pos.1, 'g', "guard", DARK_BLUE, true);
    smart.fighter = Some( Fighter { max_hp: 16, hp: 16, defense: 1, power: 4, on_death: DeathCallback::Monster } );
    smart.ai = Some(Ai::Smart);
    smart.behavior = Some(Behavior::SmartSearch(AwarenessMap::new(MAP_WIDTH as usize, MAP_HEIGHT as usize)));
    objects.push(smart);
    */

    center
}

pub fn place_block(map: &mut Map, start: &Position, width: i32, tile: Tile) -> Vec<Position> {
    let mut positions = Vec::new();

    for x in 0..width {
        for y in 0..width {
            let pos = (start.0 + x, start.1 + y);
            map[pos] = tile;
            positions.push(Position::new(pos.0, pos.1));
        }
    }

    positions
}

pub fn place_line(map: &mut Map, start: &Position, end: &Position, tile: Tile) -> Vec<Position> {
    let mut positions = Vec::new();
    let mut line = Line::new(start.pair(), end.pair());

    while let Some(pos) = line.step() {
        map[pos] = tile;
        positions.push(Position::new(pos.0, pos.1));
    }

    positions
}

pub fn add_obstacle(map: &mut Map, pos: &Position, obstacle: Obstacle) {
    match obstacle {
        Obstacle::Block => {
            map.0[pos.0 as usize][pos.1 as usize] = Tile::wall();
        }

        Obstacle::Wall => {
            let end_pos = if rand::thread_rng().next_f64() < 0.5 {
                pos.move_x(3)
            } else {
                pos.move_y(3)
            };
            place_line(map, pos, &end_pos, Tile::wall());
        }

        Obstacle::ShortWall => {
            let end_pos = if rand::thread_rng().next_f64() < 0.5 {
                pos.move_x(3)
            } else {
                pos.move_y(3)
            };
            place_line(map, pos, &end_pos, Tile::short_wall());
        }

        Obstacle::Square => {
            place_block(map, pos, 2, Tile::wall());
        }

        Obstacle::LShape => {
            let dir = rand::thread_rng().choose(&[1, -1]).unwrap();

            if rand::thread_rng().next_f64() < 0.5 {
                for x in 0..3 {
                    map.0[pos.0 as usize + x][pos.1 as usize] = Tile::wall();
                }
                map.0[pos.0 as usize][(pos.1 + dir) as usize] = Tile::wall();
            } else {
                for y in 0..3 {
                    map.0[pos.0 as usize][pos.1 as usize + y] = Tile::wall();
                }
                map.0[(pos.0 + dir) as usize][pos.1 as usize] = Tile::wall();
            }
        }

        Obstacle::Building => {
            let size = 2;

            let mut positions = vec!();
            positions.append(&mut place_line(map, &pos.move_by(-size, size), &pos.move_by(size, size), Tile::wall()));
            positions.append(&mut place_line(map, &pos.move_by(-size, size), &pos.move_by(-size, -size), Tile::wall()));
            positions.append(&mut place_line(map, &pos.move_by(-size, -size), &pos.move_by(size, -size), Tile::wall()));
            positions.append(&mut place_line(map, &pos.move_by(size, -size), &pos.move_by(size, size), Tile::wall()));

            for _ in 0..rand::thread_rng().gen_range(0, 10) {
                positions.swap_remove(rand::thread_rng().gen_range(0, positions.len()));
            }
        }
    }
}

pub fn make_rooms(map: &mut Map, objects: &mut Vec<Object>) -> Position {
    let mut starting_position = (0, 0);

    let mut rooms = vec![];

    for _ in 0..MAX_ROOMS {
        let w = rand::thread_rng().gen_range(ROOM_MIN_SIZE, ROOM_MAX_SIZE + 1);
        let h = rand::thread_rng().gen_range(ROOM_MIN_SIZE, ROOM_MAX_SIZE + 1);

        let x = rand::thread_rng().gen_range(0, MAP_WIDTH - w);
        let y = rand::thread_rng().gen_range(0, MAP_HEIGHT - h);

        let new_room = Rect::new(x, y, w, h);

        let failed = rooms.iter().any(|other_room| new_room.intersects_with(other_room));

        if !failed {
            create_room(new_room, map);
            place_objects(new_room, map, objects);

            let (new_x, new_y) = new_room.center();
            if rooms.is_empty() {
                starting_position = (new_x, new_y)
            } else {
                let (prev_x, prev_y) = rooms[rooms.len()-1].center();

                if rand::random() {
                    create_h_tunnel(prev_x, new_x, prev_y, map);
                    create_v_tunnel(prev_y, new_y, prev_x, map);
                } else {
                    create_v_tunnel(prev_y, new_y, prev_x, map);
                    create_h_tunnel(prev_x, new_x, prev_y, map);
                }
            }

            rooms.push(new_room)
        }
    }

    Position(starting_position.0, starting_position.1)
}

pub fn create_h_tunnel(x1: i32, x2: i32, y: i32, map: &mut Map) {
    for x in cmp::min(x1, x2)..(cmp::max(x1, x2)+1) {
        map.0[x as usize][y as usize] = Tile::empty();
    }
}

pub fn create_v_tunnel(y1: i32, y2: i32, x: i32, map: &mut Map) {
    for y in cmp::min(y1, y2)..(cmp::max(y1, y2)+1) {
        map.0[x as usize][y as usize] = Tile::empty();
    }
}

pub fn place_objects(room: Rect, map: &Map, objects: &mut Vec<Object>) {
    let num_monsters = rand::thread_rng().gen_range(0, MAX_ROOM_MONSTERS + 1);

    for _ in 0..num_monsters {
        let x = rand::thread_rng().gen_range(room.x1 + 1, room.x2);
        let y = rand::thread_rng().gen_range(room.y1 + 1, room.y2);

        if !map.is_blocked(x, y, objects) {
            let mut monster = if rand::random::<f32>() < 0.8 {
                let mut orc = Object::new(x, y, 'o', "orc", DESATURATED_GREEN, true);
                orc.fighter = Some(Fighter{max_hp: 10, hp: 10, defense: 0, power: 3, on_death: DeathCallback::Monster });
                orc.ai = Some(Ai::Basic);
                orc.behavior = Some(Behavior::Idle);
                orc
            } else {
                let mut troll = Object::new(x, y, 'T', "troll", DARKER_GREEN, true);
                troll.fighter = Some(Fighter{max_hp: 16, hp: 16, defense: 1, power: 4, on_death: DeathCallback::Monster });
                troll.ai = Some(Ai::Basic);
                troll.behavior = Some(Behavior::Idle);
                troll
            };

            monster.alive = true;

            objects.push(monster);
        }
    }

    let num_items = rand::thread_rng().gen_range(0, MAX_ROOM_ITEMS + 1);

    for _ in 0..num_items {
        let x = rand::thread_rng().gen_range(room.x1 + 1, room.x2);
        let y = rand::thread_rng().gen_range(room.y1 + 1, room.y2);

        if !map.is_blocked(x, y, objects) {
            let mut object = Object::new(x, y, '!', "healing potion", VIOLET, false);
            object.item = Some(Item::Heal);
            objects.push(object);
        }
    }
}

fn create_room(room: Rect, map: &mut Map) {
    for x in (room.x1 + 1)..room.x2 {
        for y in (room.y1 + 1)..room.y2 {
            map.0[x as usize][y as usize] = Tile::empty();
        }
    }

    for x in room.x1..room.x2 {
        map.0[x as usize][room.y1 as usize] = Tile::wall();
        map.0[x as usize][room.y2 as usize] = Tile::wall();
    }

    for y in room.y1..room.y2 {
        map.0[room.x1 as usize][y as usize] = Tile::wall();
        map.0[room.x2 as usize][y as usize] = Tile::wall();
    }

    map.0[room.x2 as usize][room.y2 as usize] = Tile::wall();
}
<|MERGE_RESOLUTION|>--- conflicted
+++ resolved
@@ -143,25 +143,15 @@
 
         if !map.is_blocked(x, y, objects) {
             let mut monster = if rand::random::<f32>() < 1.0 {
-<<<<<<< HEAD
-                let mut orc = Object::new(x, y, 'o', "orc", YELLOW, true);
-                orc.fighter = Some(Fighter{max_hp: 10, hp: 10, defense: 0, power: 3, on_death: DeathCallback::Monster });
-=======
                 let mut orc = Object::new(x, y, 'o', "orc", DESATURATED_GREEN, true);
                 orc.fighter = Some( Fighter { max_hp: 10, hp: 10, defense: 0, power: 3, on_death: DeathCallback::Monster } );
->>>>>>> 97ae0e16f2705a0e216985bf1ea63a100b58982a
                 orc.ai = Some(Ai::Basic);
                 orc.behavior = Some(Behavior::Idle);
                 orc.color = config.color_orc.color();
                 orc
             } else {
-<<<<<<< HEAD
-                let mut troll = Object::new(x, y, 'T', "troll", YELLOW, true);
-                troll.fighter = Some(Fighter{max_hp: 16, hp: 16, defense: 1, power: 4, on_death: DeathCallback::Monster });
-=======
                 let mut troll = Object::new(x, y, 'T', "troll", DARKER_GREEN, true);
                 troll.fighter = Some( Fighter { max_hp: 16, hp: 16, defense: 1, power: 4, on_death: DeathCallback::Monster } );
->>>>>>> 97ae0e16f2705a0e216985bf1ea63a100b58982a
                 troll.ai = Some(Ai::Basic);
                 troll.behavior = Some(Behavior::Idle);
                 troll.color = config.color_troll.color();
